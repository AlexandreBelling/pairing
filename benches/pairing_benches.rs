#![feature(test)]

<<<<<<< HEAD
extern crate ff_ce;
=======
extern crate ff;
>>>>>>> e93d939a
extern crate pairing_ce;
extern crate rand;
extern crate test;

mod bls12_381;
mod bn256;
mod mnt4_753;<|MERGE_RESOLUTION|>--- conflicted
+++ resolved
@@ -1,10 +1,6 @@
 #![feature(test)]
 
-<<<<<<< HEAD
-extern crate ff_ce;
-=======
 extern crate ff;
->>>>>>> e93d939a
 extern crate pairing_ce;
 extern crate rand;
 extern crate test;
